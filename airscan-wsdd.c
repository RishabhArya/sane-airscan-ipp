/* AirScan (a.k.a. eSCL) backend for SANE
 *
 * Copyright (C) 2019 and up by Alexander Pevzner (pzz@apevzner.com)
 * See LICENSE for license terms and conditions
 *
 * Web Services Dynamic Discovery (WS-Discovery)
 */

#define _GNU_SOURCE

#include "airscan.h"

#include <errno.h>
#include <stdio.h>
#include <string.h>
#include <unistd.h>

#include <arpa/inet.h>
#include <netinet/in.h>
#include <net/if.h>
#include <sys/socket.h>

/* Protocol times, in milliseconds
 */
#define WSDD_RETRANSMIT_MIN     100     /* Min retransmit time */
#define WSDD_RETRANSMIT_MAX     250     /* Max retransmit time */
#define WSDD_DISCOVERY_TIME     2500    /* Overall discovery time */

/* This delay is taken, if we have discovered, say, device's IPv6
 * addresses and have a strong suspicion that device has not yet
 * discovered IPv4 addresses as well
 */
#define WSDD_PUBLISH_DELAY      1000

/* WS-Discovery stable endpoint path
 */
#define WSDD_STABLE_ENDPOINT    \
        "/StableWSDiscoveryEndpoint/schemas-xmlsoap-org_ws_2005_04_discovery"

/* wsdd_resolver represents a per-interface WSDD resolver
 */
typedef struct {
    int          fd;           /* File descriptor */
    int          ifindex;      /* Interface index */
    bool         ipv6;         /* We are on IPv6 */
    eloop_fdpoll *fdpoll;      /* Socket fdpoll */
    eloop_timer  *timer;       /* Retransmit timer */
    uint32_t     total_time;   /* Total elapsed time */
    ip_straddr   str_ifaddr;   /* Interface address */
    ip_straddr   str_sockaddr; /* Per-interface socket address */
    bool         initscan;     /* Initial scan in progress */
} wsdd_resolver;

/* wsdd_finding represents zeroconf_finding for WSD
 * device discovery
 */
typedef struct {
    zeroconf_finding  finding;        /* Base class */
    const char        *address;       /* Device "address" in WS-SD sense */
    ll_head           xaddrs;         /* List of wsdd_xaddr */
    http_client       *http_client;   /* HTTP client */
    ll_node           list_node;      /* In wsdd_finding_list */
    eloop_timer       *publish_timer; /* WSDD_PUBLISH_DELAY timer */
    bool              published;      /* This finding is published */
} wsdd_finding;

/* wsdd_xaddr represents device transport address
 */
typedef struct {
    http_uri   *uri;      /* Device URI */
    ll_node    list_node; /* In wsdd_finding::xaddrs */
} wsdd_xaddr;

/* WSDD_ACTION represents WSDD message action
 */
typedef enum {
    WSDD_ACTION_UNKNOWN,
    WSDD_ACTION_HELLO,
    WSDD_ACTION_BYE,
    WSDD_ACTION_PROBEMATCHES
} WSDD_ACTION;

/* wsdd_message represents a parsed WSDD message
 */
typedef struct {
    WSDD_ACTION  action;     /* Message action */
    const char   *address;   /* Endpoint reference */
    ll_head      xaddrs;     /* List of wsdd_xaddr */
    bool         is_scanner; /* Device is scanner */
    bool         is_printer; /* Device is printer */
} wsdd_message;

/* Forward declarations
 */
static void
wsdd_message_free(wsdd_message *msg);

static void
wsdd_resolver_send_probe (wsdd_resolver *resolver);

static wsdd_resolver*
wsdd_netif_resolver_by_ifindex (int ifindex);

/* Static variables
 */
static log_ctx             *wsdd_log;
static netif_notifier      *wsdd_netif_notifier;
static netif_addr          *wsdd_netif_addr_list;
static int                 wsdd_mcsock_ipv4 = -1;
static int                 wsdd_mcsock_ipv6 = -1;
static eloop_fdpoll        *wsdd_fdpoll_ipv4;
static eloop_fdpoll        *wsdd_fdpoll_ipv6;
static char                wsdd_buf[65536];
static struct sockaddr_in  wsdd_mcast_ipv4;
static struct sockaddr_in6 wsdd_mcast_ipv6;
static ll_head             wsdd_finding_list;
static int                 wsdd_initscan_count;
static http_client         *wsdd_http_client;
static ip_addrset          *wsdd_addrs_probing;

/* WS-DD Probe template
 */
static const char *wsdd_probe_template =
    "<?xml version=\"1.0\"?>"
    "<s:Envelope xmlns:a=\"http://schemas.xmlsoap.org/ws/2004/08/addressing\" xmlns:d=\"http://schemas.xmlsoap.org/ws/2005/04/discovery\" xmlns:s=\"http://www.w3.org/2003/05/soap-envelope\" xmlns:wsdp=\"http://schemas.xmlsoap.org/ws/2006/02/devprof\">"
    "<s:Header>"
      "<a:Action>http://schemas.xmlsoap.org/ws/2005/04/discovery/Probe</a:Action>"
      "<a:MessageID>%s</a:MessageID>"
      "<a:To>urn:schemas-xmlsoap-org:ws:2005:04:discovery</a:To>"
    "</s:Header>"
    "<s:Body>"
      "<d:Probe>"
        "<d:Types>wsdp:Device</d:Types>"
      "</d:Probe>"
    "</s:Body>"
    "</s:Envelope>";

/* WS-DD Get (metadata) template
 */
static const char *wsdd_get_metadata_template =
    "<?xml version=\"1.0\"?>"
    "<s:Envelope xmlns:a=\"http://schemas.xmlsoap.org/ws/2004/08/addressing\" xmlns:s=\"http://www.w3.org/2003/05/soap-envelope\">"
      "<s:Header>"
        "<a:Action>http://schemas.xmlsoap.org/ws/2004/09/transfer/Get</a:Action>"
        "<a:MessageID>%s</a:MessageID>"
        "<a:To>%s</a:To>"
        "<a:ReplyTo>"
          "<a:Address>http://schemas.xmlsoap.org/ws/2004/08/addressing/role/anonymous</a:Address>"
        "</a:ReplyTo>"
      "</s:Header>"
      "<s:Body/>"
    "</s:Envelope>";

/* XML namespace translation
 */
static const xml_ns wsdd_ns_rules[] = {
    {"s",       "http*://schemas.xmlsoap.org/soap/envelope"}, /* SOAP 1.1 */
    {"s",       "http*://www.w3.org/2003/05/soap-envelope"},  /* SOAP 1.2 */
    {"d",       "http*://schemas.xmlsoap.org/ws/2005/04/discovery"},
    {"a",       "http*://schemas.xmlsoap.org/ws/2004/08/addressing"},
    {"devprof", "http*://schemas.xmlsoap.org/ws/2006/02/devprof"},
    {"mex",     "http*://schemas.xmlsoap.org/ws/2004/09/mex"},
    {"pnpx",    "http*://schemas.microsoft.com/windows/pnpx/2005/10"},
    {NULL, NULL}
};

/******************** wsdd_xaddr operations ********************/
/* Create new wsdd_xaddr. Newly created wsdd_xaddr takes uri ownership
 */
static wsdd_xaddr*
wsdd_xaddr_new (http_uri *uri)
{
    wsdd_xaddr *xaddr = g_new0(wsdd_xaddr, 1);
    xaddr->uri = uri;
    return xaddr;
}

/* Destroy wsdd_xaddr
 */
static void
wsdd_xaddr_free (wsdd_xaddr *xaddr)
{
    http_uri_free(xaddr->uri);
    g_free(xaddr);
}

/* Add wsdd_xaddr to the list.
 * Takes ownership on URI.
 */
static void
wsdd_xaddr_list_add (ll_head *list, http_uri *uri)
{
    wsdd_xaddr *xaddr;
    ll_node    *node;

    /* Check for duplicates */
    for (LL_FOR_EACH(node, list)) {
        xaddr = OUTER_STRUCT(node, wsdd_xaddr, list_node);
        if (http_uri_equal(xaddr->uri, uri)) {
            http_uri_free(uri);
            return;
        }
    }

    /* Add new xaddr */
    xaddr = wsdd_xaddr_new(uri);
    ll_push_end(list, &xaddr->list_node);
}

/* Purge list of wsdd_xaddr
 */
static void
wsdd_xaddr_list_purge (ll_head *list)
{
    ll_node    *node;

    while ((node = ll_pop_beg(list)) != NULL) {
        wsdd_xaddr *xaddr = OUTER_STRUCT(node, wsdd_xaddr, list_node);
        wsdd_xaddr_free(xaddr);
    }
}

/******************** wsdd_initscan_count operations ********************/
/* Increment wsdd_initscan_count
 */
static void
wsdd_initscan_count_inc (void)
{
    wsdd_initscan_count ++;
}

/* Decrement wsdd_initscan_count
 */
static void
wsdd_initscan_count_dec (void)
{
    log_assert(wsdd_log, wsdd_initscan_count > 0);
    wsdd_initscan_count --;
    if (wsdd_initscan_count == 0) {
        zeroconf_finding_done(ZEROCONF_WSD);
    }
}

/******************** wsdd_finding operations ********************/
/* Create new wsdd_finding
 */
static wsdd_finding*
wsdd_finding_new (int ifindex, const char *address)
{
    wsdd_finding *wsdd = g_new0(wsdd_finding, 1);

    wsdd->finding.method = ZEROCONF_WSD;
    wsdd->finding.uuid = uuid_parse(address);
    if (!uuid_valid(wsdd->finding.uuid)) {
        wsdd->finding.uuid = uuid_hash(address);
    }
    wsdd->finding.ifindex = ifindex;

    wsdd->address = g_strdup(address);
    ll_init(&wsdd->xaddrs);
    wsdd->http_client = http_client_new(wsdd_log, wsdd);

    return wsdd;
}

/* Destroy wsdd_finding
 */
static void
wsdd_finding_free (wsdd_finding *wsdd)
{
    if (wsdd->published) {
        zeroconf_finding_withdraw(&wsdd->finding);
    }

    http_client_cancel(wsdd->http_client);
    http_client_free(wsdd->http_client);

    if (wsdd->publish_timer != NULL) {
        eloop_timer_cancel(wsdd->publish_timer);
    }

    zeroconf_endpoint_list_free(wsdd->finding.endpoints);
    g_free((char*) wsdd->address);
    wsdd_xaddr_list_purge(&wsdd->xaddrs);
    g_free((char*) wsdd->finding.model);
    g_free((char*) wsdd->finding.name);
    g_free(wsdd);
}

/* Publish wsdd_finding
 */
static void
wsdd_finding_publish (wsdd_finding *wsdd)
{
    if (wsdd->published) {
        return;
    }

    wsdd->published = true;
    wsdd->finding.endpoints = zeroconf_endpoint_list_sort_dedup(
            wsdd->finding.endpoints);

    if (wsdd->publish_timer != NULL) {
        log_debug(wsdd_log, "\"%s\": publish-delay timer canceled",
                wsdd->finding.model);

        eloop_timer_cancel(wsdd->publish_timer);
        wsdd->publish_timer = NULL;
    }

    zeroconf_finding_publish(&wsdd->finding);
}

/* WSDD_PUBLISH_DELAY timer callback
 */
static void
wsdd_finding_publish_delay_timer_callback (void *data)
{
    wsdd_finding *wsdd = data;

    wsdd->publish_timer = NULL;
    log_debug(wsdd_log, "\"%s\": publish-delay timer expired",
            wsdd->finding.model);

    wsdd_finding_publish(wsdd);
}

/* Publish wsdd_finding with optional delay
 */
static void
wsdd_finding_publish_delay (wsdd_finding *wsdd)
{
    bool delay = false;

    if (wsdd->published) {
        return;
    }

    /* Continue discovery, if interface has IPv4/IPv6 address,
     * and we have not yet discovered address of the same address
     * family of device
     *
     * Some devices doesn't return their IPv4 endpoints, if
     * metadata is queried via IPv6, and visa versa. This is
     * possible that we will finish discovery of the particular
     * address family, before we'll ever know that the device
     * may have address of another address family, so part
     * of addresses will be never discovered (see #44 for details).
     *
     * To prevent this situation, we continue discovery with
     * some reasonable delay, if network interface has IPv4/IPv6
     * address, but device is not yet.
     */

    if (netif_has_non_link_local_addr(AF_INET, wsdd->finding.ifindex) &&
        !zeroconf_endpoint_list_has_non_link_local_addr(AF_INET,
            wsdd->finding.endpoints)) {
        log_debug(wsdd_log,
                "\"%s\": IPv4 address expected but not yet discovered",
                wsdd->finding.model);
        delay = true;
    }

    if (netif_has_non_link_local_addr(AF_INET6, wsdd->finding.ifindex) &&
        !zeroconf_endpoint_list_has_non_link_local_addr(AF_INET6,
            wsdd->finding.endpoints)) {
        log_debug(wsdd_log,
                "\"%s\": IPv6 address expected but not yet discovered",
                wsdd->finding.model);
        delay = true;
    }

    if (delay) {
        if (wsdd->publish_timer == NULL) {
            wsdd->publish_timer = eloop_timer_new(WSDD_PUBLISH_DELAY,
                wsdd_finding_publish_delay_timer_callback, wsdd);
        }

        return;
    }

    wsdd_finding_publish(wsdd);
}

/* Get existent finding or add a new one
 */
static wsdd_finding*
wsdd_finding_get (int ifindex, const char *address)
{
    ll_node      *node;
    wsdd_finding *wsdd;

    /* Check for duplicates */
    for (LL_FOR_EACH(node, &wsdd_finding_list)) {
        wsdd = OUTER_STRUCT(node, wsdd_finding, list_node);
        if (wsdd->finding.ifindex == ifindex &&
            !strcmp(wsdd->address, address)) {
            return wsdd;
        }
    }

    /* Add new finding */
    wsdd = wsdd_finding_new(ifindex, address);
    ll_push_end(&wsdd_finding_list, &wsdd->list_node);

    return wsdd;
}

/* Lookup wsdd_finding by IP address
 */
static wsdd_finding*
wsdd_finding_by_address (ip_addr addr)
{
    ll_node               *node, *node2;
    wsdd_finding          *wsdd;
    wsdd_xaddr            *xaddr;
    const struct sockaddr *sockaddr;

    /* Check for duplicates */
    for (LL_FOR_EACH(node, &wsdd_finding_list)) {
        wsdd = OUTER_STRUCT(node, wsdd_finding, list_node);

        for (LL_FOR_EACH(node2, &wsdd->xaddrs)) {
            xaddr = OUTER_STRUCT(node2, wsdd_xaddr, list_node);
            sockaddr = http_uri_addr(xaddr->uri);

            if (sockaddr != NULL) {
                ip_addr addr2 = ip_addr_from_sockaddr(sockaddr);
                if (ip_addr_equal(addr, addr2)) {
                    return wsdd;
                }
            }
        }
    }

    return NULL;
}

/* Check if finding already has particular xaddr
 */
static bool
wsdd_finding_has_xaddr (wsdd_finding *wsdd, const wsdd_xaddr *xaddr)
{
    ll_node    *node;
    wsdd_xaddr *xaddr2;

    for (LL_FOR_EACH(node, &wsdd->xaddrs)) {
        xaddr2 = OUTER_STRUCT(node, wsdd_xaddr, list_node);

        if (http_uri_equal(xaddr->uri, xaddr2->uri)) {
            return true;
        }
    }

    return false;
}

/* Delete wsdd_finding from the wsdd_finding_list
 */
static void
wsdd_finding_del (const char *address)
{
    ll_node   *node;

    /* Lookup finding in the list */
    for (LL_FOR_EACH(node, &wsdd_finding_list)) {
        wsdd_finding *wsdd = OUTER_STRUCT(node, wsdd_finding, list_node);
        if (!strcmp(wsdd->address, address)) {
            ll_del(&wsdd->list_node);
            wsdd_finding_free(wsdd);
            return;
        }
    }
}

/* Delete all findings from the wsdd_finding_list
 */
static void
wsdd_finding_list_purge (void)
{
    ll_node   *node;

    while ((node = ll_first(&wsdd_finding_list)) != NULL) {
        wsdd_finding *wsdd = OUTER_STRUCT(node, wsdd_finding, list_node);
        ll_del(&wsdd->list_node);
        wsdd_finding_free(wsdd);
    }
}

/* Parse endpoint addresses from the devprof:Hosted section of the
 * device metadata:
 *   <devprof:Hosted>
 *     <a:EndpointReference>
 *       <a:Address>http://192.168.1.102:5358/WSDScanner</a:Address>
 *     </addressing:EndpointReference>
 *     <devprof:Types>scan:ScannerServiceType</devprof:Types>
 *     <devprof:ServiceId>uri:4509a320-00a0-008f-00b6-002507510eca/WSDScanner</devprof:ServiceId>
 *     <pnpx:CompatibleId>http://schemas.microsoft.com/windows/2006/08/wdp/scan/ScannerServiceType</pnpx:CompatibleId>
 *     <pnpx:HardwareId>VEN_0103&amp;DEV_069D</pnpx:HardwareId>
 *   </devprof:Hosted>
 *
 * It ignores all endpoints except ScannerServiceType, extracts endpoint
 * URLs and prepends them to the wsdd->finding.endpoints
 *
 * Returns true if some endpoints were extracted, false otherwise
 */
static bool
wsdd_finding_parse_endpoints (wsdd_finding *wsdd, xml_rd *xml)
{
    unsigned int      level = xml_rd_depth(xml);
    size_t            prefixlen = strlen(xml_rd_node_path(xml));
    bool              is_scanner = false;
    zeroconf_endpoint *endpoints = NULL;
    bool              ok = false;

    while (!xml_rd_end(xml)) {
        const char *path = xml_rd_node_path(xml) + prefixlen;
        const char *val;

        if (!strcmp(path, "/devprof:Types")) {
            val = xml_rd_node_value(xml);
            if (strstr(val, "ScannerServiceType") != NULL) {
                is_scanner = true;
            }
        } else if (!strcmp(path, "/a:EndpointReference/a:Address")) {
            http_uri          *uri;
            zeroconf_endpoint *ep;

            val = xml_rd_node_value(xml);
            uri = http_uri_new(val, true);
            if (uri != NULL) {
                http_uri_fix_ipv6_zone(uri, wsdd->finding.ifindex);
                ep = zeroconf_endpoint_new(ID_PROTO_WSD, uri);
                ep->next = endpoints;
                endpoints = ep;
            }
        }

        xml_rd_deep_next(xml, level);
    }

    if (!is_scanner) {
        zeroconf_endpoint_list_free(endpoints);
        return false;
    }

    ok = endpoints != NULL;

    while (endpoints != NULL) {
        zeroconf_endpoint *ep = endpoints;
        endpoints = endpoints->next;
        ep->next = wsdd->finding.endpoints;
        wsdd->finding.endpoints = ep;
    }

    return ok;
}

/* Get metadata callback
 */
static void
wsdd_finding_get_metadata_callback (void *ptr, http_query *q)
{
    error        err;
    xml_rd       *xml = NULL;
    http_data    *data;
    wsdd_finding *wsdd = ptr;
    char         *model = NULL, *manufacturer = NULL;
    bool         ok = false;

    (void) ptr;

    /* Check query status */
    err = http_query_error(q);
    if (err != NULL) {
        log_trace(wsdd_log, "metadata query: %s", ESTRING(err));
        goto DONE;
    }

    /* Parse XML */
    data = http_query_get_response_data(q);
    if (data->size == 0) {
        log_trace(wsdd_log, "metadata query: no data");
        goto DONE;
    }

    err = xml_rd_begin(&xml, data->bytes, data->size, wsdd_ns_rules);
    if (err != NULL) {
        log_trace(wsdd_log, "metadata query: %s", ESTRING(err));
        goto DONE;
    }

    /* Decode XML */
    while (!xml_rd_end(xml)) {
        const char *path = xml_rd_node_path(xml);

        if (!strcmp(path, "s:Envelope/s:Body/mex:Metadata/mex:MetadataSection"
                "/devprof:Relationship/devprof:Hosted")) {
            ok = wsdd_finding_parse_endpoints(wsdd, xml) || ok;
        } else if (!strcmp(path, "s:Envelope/s:Body/mex:Metadata/mex:MetadataSection"
                "/devprof:ThisModel/devprof:Manufacturer")) {
            if (manufacturer == NULL) {
                manufacturer = g_strdup(xml_rd_node_value(xml));
            }
        } else if (!strcmp(path, "s:Envelope/s:Body/mex:Metadata/mex:MetadataSection"
                "/devprof:ThisModel/devprof:ModelName")) {
            if (model == NULL) {
                model = g_strdup(xml_rd_node_value(xml));
            }
        }

        xml_rd_deep_next(xml, 0);
    }

    if (wsdd->finding.model == NULL) {
        if (model != NULL && manufacturer != NULL) {
            wsdd->finding.model = g_strdup_printf("%s %s", manufacturer, model);
        } else if (model != NULL) {
            wsdd->finding.model = model;
            model = NULL;
        } else if (manufacturer != NULL) {
            wsdd->finding.model = manufacturer;
            manufacturer = NULL;
        } else {
            wsdd->finding.model = g_strdup(wsdd->address);
        }
    }

    /* Cancel all cancel all unnecessary metadata requests.
     *
     * Note, we consider request is unnecessary if:
     *   * it has the same address family
     *   * it belongs to the same network interface
     */
    if (ok) {
        http_client_cancel_af_uintptr(wsdd->http_client,
            http_uri_af(http_query_uri(q)), http_query_get_uintptr(q));
    }

    /* Cleanup and exit */
DONE:
    xml_rd_finish(&xml);
    g_free(model);
    g_free(manufacturer);

<<<<<<< HEAD
    if (!http_client_has_pending(wsdd->http_client) == 0) {
        zeroconf_endpoint *endpoint;

        wsdd->finding.endpoints = zeroconf_endpoint_list_sort_dedup(
                wsdd->finding.endpoints);

        log_debug(wsdd_log, "\"%s\": address: %s",
                wsdd->finding.model, wsdd->address);
        log_debug(wsdd_log, "\"%s\": uuid: %s",
                wsdd->finding.model, wsdd->finding.uuid.text);
        log_debug(wsdd_log, "\"%s\": discovered endpoints:",
                wsdd->finding.model);

        for (endpoint = wsdd->finding.endpoints; endpoint != NULL;
            endpoint = endpoint->next) {
            log_debug(wsdd_log, "  %s", http_uri_str(endpoint->uri));
        }

        wsdd_finding_publish(wsdd);
=======
    if (http_client_num_pending(wsdd->http_client) == 0) {
        wsdd_finding_publish_delay(wsdd);
>>>>>>> 868415d1
    }
}

/* Query device metadata
 */
static void
wsdd_finding_get_metadata (wsdd_finding *wsdd, int ifindex, wsdd_xaddr *xaddr)
{
    uuid       u = uuid_rand();
    http_query *q;

    log_trace(wsdd_log, "querying metadata from %s", http_uri_str(xaddr->uri));

    sprintf(wsdd_buf, wsdd_get_metadata_template, u.text, wsdd->address);
    q = http_query_new(wsdd->http_client, http_uri_clone(xaddr->uri),
        "POST", g_strdup(wsdd_buf), "application/soap+xml; charset=utf-8");

    http_query_set_uintptr(q, ifindex);
    http_query_submit(q, wsdd_finding_get_metadata_callback);
}

/******************** wsdd_message operations ********************/
/* Parse transport addresses. Universal function
 * for Hello/Bye/ProbeMatch message
 */
static void
wsdd_message_parse_endpoint (wsdd_message *msg, xml_rd *xml)
{
    unsigned int level = xml_rd_depth(xml);
    char         *xaddrs_text = NULL;
    size_t       prefixlen = strlen(xml_rd_node_path(xml));

    while (!xml_rd_end(xml)) {
        const char *path = xml_rd_node_path(xml) + prefixlen;
        const char *val;

        if (!strcmp(path, "/d:Types")) {
            val = xml_rd_node_value(xml);
            msg->is_scanner = !!strstr(val, "ScanDeviceType");
            msg->is_printer = !!strstr(val, "PrintDeviceType");
        } else if (!strcmp(path, "/d:XAddrs")) {
            g_free(xaddrs_text);
            xaddrs_text = g_strdup(xml_rd_node_value(xml));
        } else if (!strcmp(path, "/a:EndpointReference/a:Address")) {
            g_free((char*) msg->address);
            msg->address = g_strdup(xml_rd_node_value(xml));
        }

        xml_rd_deep_next(xml, level);
    }

    if (xaddrs_text != NULL) {
        char              *tok, *saveptr;
        static const char *delim = "\t\n\v\f\r \x85\xA0";

        for (tok = strtok_r(xaddrs_text, delim, &saveptr); tok != NULL;
             tok = strtok_r(NULL, delim, &saveptr)) {

            http_uri   *uri = http_uri_new(tok, true);

            if (uri != NULL) {
                wsdd_xaddr_list_add(&msg->xaddrs, uri);
            }
        }
    }

    g_free(xaddrs_text);
}

/* Parse WSDD message
 */
static wsdd_message*
wsdd_message_parse (const char *xml_text, size_t xml_len)
{
    wsdd_message *msg = g_new0(wsdd_message, 1);
    xml_rd       *xml;
    error        err;

    ll_init(&msg->xaddrs);

    err = xml_rd_begin(&xml, xml_text, xml_len, wsdd_ns_rules);
    if (err != NULL) {
        goto DONE;
    }

    while (!xml_rd_end(xml)) {
        const char *path = xml_rd_node_path(xml);
        const char *val;

        if (!strcmp(path, "s:Envelope/s:Header/a:Action")) {
            val = xml_rd_node_value(xml);
            if (strstr(val, "Hello")) {
                msg->action = WSDD_ACTION_HELLO;
            } else if (strstr(val, "Bye")) {
                msg->action = WSDD_ACTION_BYE;
            } else if (strstr(val, "ProbeMatches")) {
                msg->action = WSDD_ACTION_PROBEMATCHES;
            }
        } else if (!strcmp(path, "s:Envelope/s:Body/d:Hello") ||
                   !strcmp(path, "s:Envelope/s:Body/d:Bye") ||
                   !strcmp(path, "s:Envelope/s:Body/d:ProbeMatches/d:ProbeMatch")) {
            wsdd_message_parse_endpoint(msg, xml);
        }
        xml_rd_deep_next(xml, 0);
    }

DONE:
    xml_rd_finish(&xml);
    if (err != NULL ||
        msg->action == WSDD_ACTION_UNKNOWN ||
        msg->address == NULL ||
        (msg->action == WSDD_ACTION_HELLO && ll_empty(&msg->xaddrs)) ||
        (msg->action == WSDD_ACTION_PROBEMATCHES && ll_empty(&msg->xaddrs))) {
        wsdd_message_free(msg);
        msg = NULL;
    }

    return msg;
}

/* Free wsdd_message
 */
static void
wsdd_message_free (wsdd_message *msg)
{
    if (msg != NULL) {
        g_free((char*) msg->address);
        wsdd_xaddr_list_purge(&msg->xaddrs);
        g_free(msg);
    }
}

/* Get message action name, for debugging
 */
static const char*
wsdd_message_action_name (const wsdd_message *msg)
{
    switch (msg->action) {
    case WSDD_ACTION_UNKNOWN:
        break;

    case WSDD_ACTION_HELLO:        return "Hello";
    case WSDD_ACTION_BYE:          return "Bye";
    case WSDD_ACTION_PROBEMATCHES: return "ProbeMatches";
    }

    return "UNKNOWN";
}

/******************** wsdd_resolver operations ********************/
/* Dispatch received WSDD message
 */
static void
wsdd_resolver_message_dispatch (wsdd_resolver *resolver,
        wsdd_message *msg, const char *from)
{
    wsdd_finding *wsdd;
    wsdd_xaddr   *xaddr;
    ll_node      *node;

    /* Fixup ipv6 zones */
    for (LL_FOR_EACH(node, &msg->xaddrs)) {
        xaddr = OUTER_STRUCT(node, wsdd_xaddr, list_node);
        http_uri_fix_ipv6_zone(xaddr->uri, resolver->ifindex);
    }

    /* Write trace messages */
    log_trace(wsdd_log, "%s message received from %s:",
        wsdd_message_action_name(msg), from);
    log_trace(wsdd_log, "  address:    %s", msg->address);
    log_trace(wsdd_log, "  is_scanner: %s", msg->is_scanner ? "yes" : "no");
    log_trace(wsdd_log, "  is_printer: %s", msg->is_printer ? "yes" : "no");
    for (LL_FOR_EACH(node, &msg->xaddrs)) {
        xaddr = OUTER_STRUCT(node, wsdd_xaddr, list_node);
        log_trace(wsdd_log, "  xaddr:      %s", http_uri_str(xaddr->uri));
    }

    /* Handle the message */
    switch (msg->action) {
    case WSDD_ACTION_HELLO:
    case WSDD_ACTION_PROBEMATCHES:
        /* Ignore devices that are neither scanner not printer */
        if (!(msg->is_scanner || msg->is_printer)) {
            log_trace(wsdd_log,
                "skipped: device is neither scanner not printer");
            goto DONE;
        }

        /* Add a finding or get existent one */
        wsdd = wsdd_finding_get(resolver->ifindex, msg->address);

        /* Import newly discovered xaddrs and initiate metadata
         * query
         */
        while ((node = ll_pop_beg(&msg->xaddrs)) != NULL) {
            xaddr = OUTER_STRUCT(node, wsdd_xaddr, list_node);

            if (wsdd_finding_has_xaddr(wsdd, xaddr)) {
                wsdd_xaddr_free(xaddr);
                continue;
            }

            ll_push_end(&wsdd->xaddrs, &xaddr->list_node);
            if (msg->is_scanner) {
                wsdd_finding_get_metadata(wsdd, resolver->ifindex, xaddr);
            }
        }

        /* If there is no pending metadata queries, it may mean
         * one of the following:
         *   1) device is not scanner, metadata won't be requested
         *   2) there is no xaddrs (which is very unlikely, but
         *      just in case...)
         *   3) device already known and all metadata queries
         *      already finished
         *
         * At this case we can publish device now
         */
        if (http_client_num_pending(wsdd->http_client) == 0) {
            if (msg->is_scanner) {
                wsdd_finding_publish_delay(wsdd);
            } else {
                wsdd_finding_publish(wsdd);
            }
        }
        break;

    case WSDD_ACTION_BYE:
        wsdd_finding_del(msg->address);
        break;

    default:
        break;
    }

    /* Cleanup and exit */
DONE:
    wsdd_message_free(msg);
    log_trace(wsdd_log, "");
}


/* Resolver read callback
 */
static void
wsdd_resolver_read_callback (int fd, void *data, ELOOP_FDPOLL_MASK mask)
{
    struct sockaddr_storage from, to;
    socklen_t               tolen = sizeof(to);
    ip_straddr              str_from, str_to;
    int                     rc;
    wsdd_message            *msg;
    struct iovec            vec = {wsdd_buf, sizeof(wsdd_buf)};
    uint8_t                 aux[8192];
    struct cmsghdr          *cmsg;
    int                     ifindex = 0;
    wsdd_resolver           *resolver;
    struct msghdr           msghdr = {
        .msg_name = &from,
        .msg_namelen = sizeof(from),
        .msg_iov = &vec,
        .msg_iovlen = 1,
        .msg_control = aux,
        .msg_controllen = sizeof(aux)
    };

    (void) mask;
    (void) data;

    /* Receive a packet */
    rc = recvmsg(fd, &msghdr, 0);
    if (rc <= 0) {
        return;
    }

    /* Fetch interface index from auxiliary data */
    for (cmsg = CMSG_FIRSTHDR(&msghdr); cmsg != NULL;
         cmsg = CMSG_NXTHDR(&msghdr, cmsg)) {
        if (cmsg->cmsg_level == IPPROTO_IPV6 &&
            cmsg->cmsg_type == IPV6_PKTINFO) {
            struct in6_pktinfo *pkt = (struct in6_pktinfo*) CMSG_DATA(cmsg);
            ifindex = pkt->ipi6_ifindex;
        } else if (cmsg->cmsg_level == IPPROTO_IP &&
            cmsg->cmsg_type == IP_PKTINFO) {
            struct in_pktinfo *pkt = (struct in_pktinfo*) CMSG_DATA(cmsg);
            ifindex = pkt->ipi_ifindex;
        }
    }

    str_from = ip_straddr_from_sockaddr((struct sockaddr*) &from);
    getsockname(fd, (struct sockaddr*) &to, &tolen);
    str_to = ip_straddr_from_sockaddr((struct sockaddr*) &to);

    log_trace(wsdd_log, "%d bytes received: %s->%s", rc,
        str_from.text, str_to.text);
    log_trace_data(wsdd_log, "application/xml", wsdd_buf, rc);

    /* Lookup resolver by interface index */
    resolver = wsdd_netif_resolver_by_ifindex(ifindex);
    if (resolver == NULL) {
        return;
    }

    /* Parse and dispatch the message */
    msg = wsdd_message_parse(wsdd_buf, rc);
    if (msg != NULL) {
        wsdd_resolver_message_dispatch(resolver, msg, "UDP");
    }
}

/* Retransmit timer callback
 */
static void
wsdd_resolver_timer_callback (void *data)
{
    wsdd_resolver *resolver = data;
    resolver->timer = NULL;

    if (resolver->total_time >= WSDD_DISCOVERY_TIME) {
        eloop_fdpoll_free(resolver->fdpoll);
        close(resolver->fd);
        resolver->fdpoll = NULL;
        resolver->fd = -1;
        log_debug(wsdd_log, "%s: done discovery", resolver->str_ifaddr.text);

        if (resolver->initscan) {
            resolver->initscan = false;
            wsdd_initscan_count_dec();
        }
    } else {
        wsdd_resolver_send_probe(resolver);
    };
}

/* Set retransmit timer
 */
static void
wsdd_resolver_timer_set (wsdd_resolver *resolver)
{
    uint32_t t;

    log_assert(wsdd_log, resolver->timer == NULL);

    if (resolver->total_time + WSDD_RETRANSMIT_MAX >= WSDD_DISCOVERY_TIME) {
        t = WSDD_DISCOVERY_TIME - resolver->total_time;
    } else {
        t = math_rand_range(WSDD_RETRANSMIT_MIN, WSDD_RETRANSMIT_MAX);
    }

    resolver->total_time += t;
    resolver->timer = eloop_timer_new(t,
            wsdd_resolver_timer_callback, resolver);
}

/* Send probe
 */
static void
wsdd_resolver_send_probe (wsdd_resolver *resolver)
{
    uuid            u = uuid_rand();
    int             n = sprintf(wsdd_buf, wsdd_probe_template, u.text);
    int             rc;
    struct sockaddr *addr;
    socklen_t       addrlen;
    ip_straddr      straddr;

    if (resolver->ipv6) {
        addr = (struct sockaddr*) &wsdd_mcast_ipv6;
        addrlen = sizeof(wsdd_mcast_ipv6);
    } else {
        addr = (struct sockaddr*) &wsdd_mcast_ipv4;
        addrlen = sizeof(wsdd_mcast_ipv4);
    }

    straddr = ip_straddr_from_sockaddr(addr);
    log_trace(wsdd_log, "probe sent: %s->%s",
        resolver->str_sockaddr.text, straddr.text);
    log_trace_data(wsdd_log, "application/xml", wsdd_buf, n);

    rc = sendto(resolver->fd, wsdd_buf, n, 0, addr, addrlen);

    if (rc < 0) {
        log_debug(wsdd_log, "send_probe: %s", strerror(errno));
    }

    wsdd_resolver_timer_set(resolver);
}

/* Create wsdd_resolver
 */
static wsdd_resolver*
wsdd_resolver_new (const netif_addr *addr, bool initscan)
{
    wsdd_resolver *resolver = g_new0(wsdd_resolver, 1);
    int           af = addr->ipv6 ? AF_INET6 : AF_INET;
    const char    *af_name = addr->ipv6 ? "AF_INET6" : "AF_INET";
    int           rc;
    static int    no = 0, yes = 1;
    uint16_t      port;

    /* Build resolver structure */
    resolver->ifindex = addr->ifindex;

    /* Open a socket */
    resolver->ipv6 = addr->ipv6;
    resolver->fd = socket(af, SOCK_DGRAM | SOCK_CLOEXEC | SOCK_NONBLOCK, 0);
    if (resolver->fd < 0) {
        log_debug(wsdd_log, "socket(%s): %s", af_name, strerror(errno));
        goto FAIL;
    }

    /* Set socket options */
    if (addr->ipv6) {
        rc = setsockopt(resolver->fd, IPPROTO_IPV6, IPV6_MULTICAST_IF,
                &addr->ifindex, sizeof(addr->ifindex));

        if (rc < 0) {
            log_debug(wsdd_log, "setsockopt(AF_INET6,IPV6_MULTICAST_IF): %s",
                strerror(errno));
            goto FAIL;
        }

        rc = setsockopt(resolver->fd, IPPROTO_IPV6, IPV6_RECVPKTINFO,
                &yes, sizeof(yes));

        if (rc < 0) {
            log_debug(wsdd_log, "setsockopt(IPPROTO_IPV6,IPV6_RECVPKTINFO): %s",
                    strerror(errno));
            goto FAIL;
        }

        /* Note: error is not a problem here */
        setsockopt(resolver->fd, IPPROTO_IPV6, IPV6_MULTICAST_LOOP,
                &no, sizeof(no));
    } else {
        rc = setsockopt(resolver->fd, IPPROTO_IP, IP_MULTICAST_IF,
                &addr->ip.v4, sizeof(addr->ip.v4));

        if (rc < 0) {
            log_debug(wsdd_log, "setsockopt(AF_INET,IP_MULTICAST_IF): %s",
                    strerror(errno));
            goto FAIL;
        }

        rc = setsockopt(resolver->fd, IPPROTO_IP, IP_PKTINFO,
                &yes, sizeof(yes));

        if (rc < 0) {
            log_debug(wsdd_log, "setsockopt(AF_INET,IP_PKTINFO): %s",
                    strerror(errno));
            goto FAIL;
        }

        /* Note: error is not a problem here */
        setsockopt(resolver->fd, IPPROTO_IP, IP_MULTICAST_LOOP,
                &no, sizeof(no));
    }

    /* Bind the socket */
    if (addr->ipv6) {
        struct sockaddr_in6 a;
        socklen_t           alen = sizeof(a);

        memset(&a, 0, sizeof(a));
        a.sin6_family = AF_INET6;
        a.sin6_addr = addr->ip.v6;
        a.sin6_scope_id = addr->ifindex;
        resolver->str_ifaddr = ip_straddr_from_ip(AF_INET6, &addr->ip);

        rc = bind(resolver->fd, (struct sockaddr*) &a, sizeof(a));

        getsockname(resolver->fd, (struct sockaddr*) &a, &alen);
        port = a.sin6_port;
        resolver->str_sockaddr = ip_straddr_from_sockaddr((struct sockaddr*) &a);
    } else {
        struct sockaddr_in a;
        socklen_t          alen = sizeof(a);

        memset(&a, 0, sizeof(a));
        a.sin_family = AF_INET;
        a.sin_addr = addr->ip.v4;
        resolver->str_ifaddr = ip_straddr_from_ip(AF_INET, &addr->ip);
        resolver->str_sockaddr = ip_straddr_from_sockaddr((struct sockaddr*) &a);

        rc = bind(resolver->fd, (struct sockaddr*) &a, sizeof(a));

        getsockname(resolver->fd, (struct sockaddr*) &a, &alen);
        port = a.sin_port;
        resolver->str_sockaddr = ip_straddr_from_sockaddr((struct sockaddr*) &a);
    }

    log_debug(wsdd_log, "%s: started discovery, UDP port=%d",
        resolver->str_ifaddr.text, ntohs(port));

    if (rc < 0) {
        log_debug(wsdd_log, "bind(%s): %s", resolver->str_sockaddr.text,
                strerror(errno));
        goto FAIL;
    }

    /* Setup fdpoll */
    resolver->fdpoll = eloop_fdpoll_new(resolver->fd,
        wsdd_resolver_read_callback, NULL);
    eloop_fdpoll_set_mask(resolver->fdpoll, ELOOP_FDPOLL_READ);

    wsdd_resolver_send_probe(resolver);

    /* Update wsdd_initscan_count */
    resolver->initscan = initscan;
    if (resolver->initscan) {
        wsdd_initscan_count_inc();
    }

    return resolver;

    /* Error: cleanup and exit */
FAIL:
    if (resolver->fd >= 0) {
        close(resolver->fd);
        resolver->fd = -1;
    }
    return resolver;
}

/* Destroy wsdd_resolver
 */
static void
wsdd_resolver_free (wsdd_resolver *resolver)
{
    if (resolver->initscan) {
        wsdd_initscan_count_dec();
    }

    if (resolver->fdpoll != NULL) {
        eloop_fdpoll_free(resolver->fdpoll);
        close(resolver->fd);
    }

    if (resolver->timer != NULL) {
        eloop_timer_cancel(resolver->timer);
    }

    g_free(resolver);
}

/******************** Miscellaneous events ********************/
/* Called by zeroconf to notify wsdd about initial scan timer expiration
 */
void
wsdd_initscan_timer_expired (void)
{
    ll_node      *node;
    wsdd_finding *wsdd;

    /* Publish all incomplete but useful findings, if any
     *
     * Without it, if metadata query takes too long time (for example,
     * device has 2 IP addresses, one is unreachable from PC) it
     * effectively blocks the device from being discovered
     */
    for (LL_FOR_EACH(node, &wsdd_finding_list)) {
        wsdd = OUTER_STRUCT(node, wsdd_finding, list_node);
        if (!wsdd->published && wsdd->finding.endpoints != NULL) {
            http_client_cancel(wsdd->http_client);
            wsdd_finding_publish(wsdd);
        }
    }
}

/******************** WS-Discovery directed probes ********************/
/* WS-Discovery send directed probe callback
 */
static void
wsdd_send_directed_probe_callback (void *ptr, http_query *q)
{
    error                 err;
    const struct sockaddr *sockaddr = http_uri_addr(http_query_uri(q));
    int                   ifindex;
    http_data             *data;
    wsdd_resolver         *resolver;
    wsdd_message          *msg;

    (void) ptr;

    /* Drop query address from list of pending probes */
    if (sockaddr != NULL) {
        ip_addrset_del(wsdd_addrs_probing, ip_addr_from_sockaddr(sockaddr));
    }

    err = http_query_error(q);
    if (err != NULL) {
        log_debug(wsdd_log, "directed probe: HTTP %s", ESTRING(err));
        return;
    }

    /* Find appropriate resolver */
    ifindex = (int) http_query_get_uintptr(q);
    resolver = wsdd_netif_resolver_by_ifindex(ifindex);
    if (resolver == NULL) {
        log_debug(wsdd_log,
            "directed probe: resolver not found for interface %d", ifindex);
        return;
    }

    /* Parse and dispatch the message */
    data = http_query_get_response_data(q);
    msg = wsdd_message_parse(data->bytes, data->size);
    if (msg != NULL) {
        wsdd_resolver_message_dispatch(resolver, msg, "HTTP");
    }
}

/* Send WD-Discovery directed probe
 *
 * WS-Discovery defines two mechanisms for sending Probes:
 *   * probes can be send using UDP milticasts
 *   * probes can be send directly via HTTP POST to the following URL:
 *     http://addr//StableWSDiscoveryEndpoint/schemas-xmlsoap-org_ws_2005_04_discovery
 *
 * The second mechanism is called "Directed discovery Probe message", and
 * information about it is exceptionally hard to discover.
 *
 * BTW, this is why this protocol is called Web Services Discovery: you
 * need to browse the entire web to discover a bit of useful information
 *
 * This function is called from DNS-SD module when new device is found,
 * and sends directed probe to its HTTP stable discovery endpoint
 *
 * To avoid device overload with discovery requests, this function
 * sends only one request a time per address and doesn't send
 * requests to already known devices.
 */
void
wsdd_send_directed_probe (int ifindex, int af, const void *addr)
{
    char          ifname[IF_NAMESIZE] = "?";
    ip_straddr    straddr = ip_straddr_from_ip(af, addr);
    char          uri_buf[1024];
    http_uri      *uri;
    uuid          u;
    http_query    *q;
    ip_addr       ipa = ip_addr_make(ifindex, af, addr);

    /* Do nothing, if discovery is disabled */
    if (!conf.discovery || conf.wsdd_mode == WSDD_OFF) {
        return;
    }

    /* Write log messages */
    if_indextoname(ifindex, ifname);
    log_debug(wsdd_log, "directed probe: trying if=%s, addr=%s",
        ifname, straddr.text);

    /* Skip loopback address, we will not find anything interesting there */
    if (ip_is_loopback(af, addr)) {
        log_debug(wsdd_log, "directed probe: skipping loopback address");
        return;
    }

    /* Already probing? */
    if (ip_addrset_lookup(wsdd_addrs_probing, ipa)) {
        log_debug(wsdd_log, "directed probe: already in progress, skipping");
        return;
    }

    /* Already contacted? */
    if (wsdd_finding_by_address(ipa) != NULL) {
        log_debug(wsdd_log, "directed probe: device already contacted, skipping");
        return;
    }

    ip_addrset_add_unsafe(wsdd_addrs_probing, ipa);

    /* Build request URI */
    if (af == AF_INET) {
        sprintf(uri_buf, "http://%s", straddr.text);
    } else if (!ip_is_linklocal(af, addr)) {
        sprintf(uri_buf, "http://[%s]", straddr.text);
    } else {
        /* Percent character in the IPv6 address literal
         * needs to be properly escaped, so it becomes %25
         * See RFC6874 for details
         */
        sprintf(uri_buf, "http://[%s%%25%d]", straddr.text, ifindex);
    }

    strcat(uri_buf, WSDD_STABLE_ENDPOINT);
    uri = http_uri_new(uri_buf, true);
    log_assert(wsdd_log, uri != NULL);

    /* Build probe request */
    u = uuid_rand();
    sprintf(wsdd_buf, wsdd_probe_template, u.text);

    /* Send prove request */
    q = http_query_new(wsdd_http_client, uri,
        "POST", g_strdup(wsdd_buf), "application/soap+xml; charset=utf-8");
    http_query_set_uintptr(q, ifindex);
    http_query_submit(q, wsdd_send_directed_probe_callback);
}

/******************** Management of multicast sockets ********************/
/* Open IPv4 or IPv6 multicast socket
 */
static int
wsdd_mcsock_open (bool ipv6)
{
    int        af = ipv6 ? AF_INET6 : AF_INET;
    int        fd, rc;
    const char *af_name = ipv6 ? "AF_INET6" : "AF_INET";
    static int yes = 1;
    ip_straddr straddr;

    /* Open a socket */
    fd = socket(af, SOCK_DGRAM | SOCK_CLOEXEC | SOCK_NONBLOCK, 0);
    if (fd < 0) {
        log_debug(wsdd_log, "socket(%s): %s", af_name, strerror(errno));
        return fd;
    }

    /* Set socket options */
    rc = setsockopt(fd, SOL_SOCKET, SO_REUSEADDR, &yes, sizeof(yes));
    if (rc < 0) {
        log_debug(wsdd_log, "setsockopt(%s, SO_REUSEADDR): %s",
                af_name, strerror(errno));
        goto FAIL;
    }

    if (ipv6) {
        rc = setsockopt(fd, IPPROTO_IPV6, IPV6_V6ONLY, &yes, sizeof(yes));
        if (rc < 0) {
            log_debug(wsdd_log, "setsockopt(%s, IPV6_V6ONLY): %s",
                    af_name, strerror(errno));
            goto FAIL;
        }

        rc = setsockopt(fd, IPPROTO_IPV6, IPV6_RECVPKTINFO, &yes, sizeof(yes));
        if (rc < 0) {
            log_debug(wsdd_log, "setsockopt(%s, IPV6_RECVPKTINFO): %s",
                    af_name, strerror(errno));
            goto FAIL;
        }
    } else {
        rc = setsockopt(fd, IPPROTO_IP, IP_PKTINFO, &yes, sizeof(yes));
        if (rc < 0) {
            log_debug(wsdd_log, "setsockopt(%s, IP_PKTINFO): %s",
                    af_name, strerror(errno));
            goto FAIL;
        }
    }

    /* Bind socket to WSDD multicast port; group membership
     * will be added later on per-interface-address basis
     */
    if (ipv6) {
        struct sockaddr_in6 addr;
        memset(&addr, 0, sizeof(addr));
        addr.sin6_family = AF_INET6;
        addr.sin6_port = wsdd_mcast_ipv6.sin6_port;
        straddr = ip_straddr_from_sockaddr((struct sockaddr*) &addr);
        rc = bind(fd, (struct sockaddr*) &addr, sizeof(addr));
    } else {
        struct sockaddr_in addr;
        memset(&addr, 0, sizeof(addr));
        addr.sin_family = AF_INET;
        addr.sin_port = wsdd_mcast_ipv4.sin_port;
        straddr = ip_straddr_from_sockaddr((struct sockaddr*) &addr);
        rc = bind(fd, (struct sockaddr*) &addr, sizeof(addr));
    }
    if (rc < 0) {
        log_debug(wsdd_log,
                "bind(%s): %s", straddr.text, strerror(errno));
        goto FAIL;
    }

    return fd;

    /* Error: cleanup and exit */
FAIL:
    rc = errno;
    close(fd);
    errno = rc;

    return -1;
}

/* Add or drop multicast group membership, on
 * per-interface-address basis
 */
static void
wsdd_mcast_update_membership (int fd, netif_addr *addr, bool add)
{
    int rc, opt;

    if (addr->ipv6) {
        struct ipv6_mreq mreq6;

        memset(&mreq6, 0, sizeof(mreq6));
	mreq6.ipv6mr_multiaddr = wsdd_mcast_ipv6.sin6_addr;
	mreq6.ipv6mr_interface = addr->ifindex;

        opt = add ? IPV6_ADD_MEMBERSHIP : IPV6_DROP_MEMBERSHIP;
        rc = setsockopt(fd, IPPROTO_IPV6, opt, &mreq6, sizeof(mreq6));

        if (rc < 0) {
            log_debug(wsdd_log, "setsockopt(AF_INET6,%s): %s",
                    add ? "IPV6_ADD_MEMBERSHIP" : "IPV6_DROP_MEMBERSHIP",
                    strerror(errno));
        }
    } else {
        struct ip_mreqn  mreq4;

        memset(&mreq4, 0, sizeof(mreq4));
        mreq4.imr_multiaddr = wsdd_mcast_ipv4.sin_addr;
        mreq4.imr_address = addr->ip.v4;
        mreq4.imr_ifindex = addr->ifindex;

        opt = add ? IP_ADD_MEMBERSHIP : IP_DROP_MEMBERSHIP;
        rc = setsockopt(fd, IPPROTO_IP, opt, &mreq4, sizeof(mreq4));

        if (rc < 0) {
            log_debug(wsdd_log, "setsockopt(AF_INET,%s): %s",
                    add ? "IP_ADD_MEMBERSHIP" : "IP_DROP_MEMBERSHIP",
                    strerror(errno));
        }
    }
}

/******************** Monitoring of network interfaces ********************/
/* Dump list of network interfaces addresses
 */
static void
wsdd_netif_dump_addresses (const char *prefix, netif_addr *list)
{
    char suffix[32] = "";

    while (list != NULL) {
        if (list->ipv6 && ip_is_linklocal(AF_INET6, &list->ip)) {
            sprintf(suffix, "%%%d", list->ifindex);
        }
        log_debug(wsdd_log, "%s%s%s", prefix, list->straddr, suffix);
        list = list->next;
    }
}

/* Lookup wsdd_resolver by interface index
 */
static wsdd_resolver*
wsdd_netif_resolver_by_ifindex (int ifindex)
{
    netif_addr *addr;

    for (addr = wsdd_netif_addr_list; addr != NULL; addr = addr->next) {
        if (addr->ifindex == ifindex) {
            return addr->data;
        }
    }

    return NULL;
}

/* Update network interfaces addresses
 */
static void
wsdd_netif_update_addresses (bool initscan)
{
    netif_addr *addr_list = netif_addr_list_get();
    netif_addr *addr;
    netif_diff diff = netif_diff_compute(wsdd_netif_addr_list, addr_list);

    log_debug(wsdd_log, "netif addresses update:");
    wsdd_netif_dump_addresses(" + ", diff.added);
    wsdd_netif_dump_addresses(" - ", diff.removed);

    /* Update multicast group membership, and start/stop
     * per-interface-address resolvers */
    for (addr = diff.removed; addr != NULL; addr = addr->next) {
        int fd = addr->ipv6 ? wsdd_mcsock_ipv6 : wsdd_mcsock_ipv4;
        wsdd_mcast_update_membership(fd, addr, false);
        wsdd_resolver_free(addr->data);
    }

    for (addr = diff.added; addr != NULL; addr = addr->next) {
        int fd = addr->ipv6 ? wsdd_mcsock_ipv6 : wsdd_mcsock_ipv4;
        wsdd_mcast_update_membership(fd, addr, true);
        addr->data = wsdd_resolver_new(addr, initscan);
    }

    /* Update wsdd_netif_addr_list */
    wsdd_netif_addr_list = netif_addr_list_merge(diff.preserved, diff.added);
    netif_addr_list_free(diff.removed);
}

/* Network interfaces address change notification
 */
static void
wsdd_netif_notifier_callback (void *data)
{
    (void) data;

    log_debug(wsdd_log, "netif event");
    wsdd_netif_update_addresses(false);
}

/******************** Initialization and cleanup ********************/
/* eloop start/stop callback
 */
static void
wsdd_start_stop_callback (bool start)
{
    if (start) {
        /* Setup WS-Discovery stable endpoint handling */
        wsdd_addrs_probing = ip_addrset_new();
        wsdd_http_client = http_client_new(wsdd_log, NULL);

        /* Setup WSDD multicast reception */
        if (wsdd_mcsock_ipv4 >= 0) {
            wsdd_fdpoll_ipv4 = eloop_fdpoll_new(wsdd_mcsock_ipv4,
                wsdd_resolver_read_callback, NULL);
            eloop_fdpoll_set_mask(wsdd_fdpoll_ipv4, ELOOP_FDPOLL_READ);
        }

        if (wsdd_mcsock_ipv6 >= 0) {
            wsdd_fdpoll_ipv6 = eloop_fdpoll_new(wsdd_mcsock_ipv6,
                wsdd_resolver_read_callback, NULL);
            eloop_fdpoll_set_mask(wsdd_fdpoll_ipv6, ELOOP_FDPOLL_READ);
        }

        /* Update netif addresses. Initscan counter is incremented and
         *
         * decremented to ensure that initial scan completion notification
         * will be raised even if there are no network interfaces.
         */
        wsdd_initscan_count_inc();
        wsdd_netif_update_addresses(true);
        wsdd_initscan_count_dec();
    } else {
        /* Cleanup WS-Discovery stable endpoint handling */
        ip_addrset_free(wsdd_addrs_probing);
        http_client_cancel(wsdd_http_client);
        http_client_free(wsdd_http_client);

        wsdd_addrs_probing = NULL;
        wsdd_http_client = NULL;

        /* Stop multicast reception */
        if (wsdd_fdpoll_ipv4 != NULL) {
            eloop_fdpoll_free(wsdd_fdpoll_ipv4);
            wsdd_fdpoll_ipv4 = NULL;
        }
        if (wsdd_fdpoll_ipv6 != NULL) {
            eloop_fdpoll_free(wsdd_fdpoll_ipv6);
            wsdd_fdpoll_ipv6 = NULL;
        }

        /* Cleanup resources */
        wsdd_finding_list_purge();
    }
}

/* Initialize WS-Discovery
 */
SANE_Status
wsdd_init (void)
{
    /* Initialize logging */
    wsdd_log = log_ctx_new("WSDD", zeroconf_log);

    /* Initialize wsdd_finding_list */
    ll_init(&wsdd_finding_list);

    /* All for now, if WS-Discovery is disabled */
    if (!conf.discovery || conf.wsdd_mode == WSDD_OFF) {
        log_debug(wsdd_log, "devices discovery disabled");
        zeroconf_finding_done(ZEROCONF_WSD);
        return SANE_STATUS_GOOD;
    }

    /* Create IPv4/IPv6 multicast addresses */
    wsdd_mcast_ipv4.sin_family = AF_INET;
    inet_pton(AF_INET, "239.255.255.250", &wsdd_mcast_ipv4.sin_addr);
    wsdd_mcast_ipv4.sin_port = htons(3702);

    wsdd_mcast_ipv6.sin6_family = AF_INET6;
    inet_pton(AF_INET6, "ff02::c", &wsdd_mcast_ipv6.sin6_addr);
    wsdd_mcast_ipv6.sin6_port = htons(3702);

    /* Open multicast sockets */
    wsdd_mcsock_ipv4 = wsdd_mcsock_open(false);
    if (wsdd_mcsock_ipv4 < 0) {
        goto FAIL;
    }

    wsdd_mcsock_ipv6 = wsdd_mcsock_open(true);
    if (wsdd_mcsock_ipv6 < 0 && errno != EAFNOSUPPORT) {
        goto FAIL;
    }

    /* Create netif notifier */
    wsdd_netif_notifier = netif_notifier_create(
        wsdd_netif_notifier_callback, NULL);
    if (wsdd_netif_notifier == NULL) {
        goto FAIL;
    }

    /* Register start/stop callback */
    eloop_add_start_stop_callback(wsdd_start_stop_callback);

    return SANE_STATUS_GOOD;

    /* Error: cleanup and exit */
FAIL:
    wsdd_cleanup();
    return SANE_STATUS_IO_ERROR;
}

/* Cleanup WS-Discovery
 */
void
wsdd_cleanup (void)
{
    netif_addr *addr;

    if (wsdd_netif_notifier != NULL) {
        netif_notifier_free(wsdd_netif_notifier);
        wsdd_netif_notifier = NULL;
    }

    for (addr = wsdd_netif_addr_list; addr != NULL; addr = addr->next) {
        wsdd_resolver_free(addr->data);
    }

    netif_addr_list_free(wsdd_netif_addr_list);
    wsdd_netif_addr_list = NULL;

    if (wsdd_mcsock_ipv4 >= 0) {
        close(wsdd_mcsock_ipv4);
        wsdd_mcsock_ipv4 = -1;
    }

    if (wsdd_mcsock_ipv6 >= 0) {
        close(wsdd_mcsock_ipv6);
        wsdd_mcsock_ipv6 = -1;
    }

    log_assert(wsdd_log, ll_empty(&wsdd_finding_list));

    if (wsdd_log != NULL) {
        log_ctx_free(wsdd_log);
        wsdd_log = NULL;
    }
}

/* vim:ts=8:sw=4:et
 */<|MERGE_RESOLUTION|>--- conflicted
+++ resolved
@@ -643,30 +643,8 @@
     g_free(model);
     g_free(manufacturer);
 
-<<<<<<< HEAD
-    if (!http_client_has_pending(wsdd->http_client) == 0) {
-        zeroconf_endpoint *endpoint;
-
-        wsdd->finding.endpoints = zeroconf_endpoint_list_sort_dedup(
-                wsdd->finding.endpoints);
-
-        log_debug(wsdd_log, "\"%s\": address: %s",
-                wsdd->finding.model, wsdd->address);
-        log_debug(wsdd_log, "\"%s\": uuid: %s",
-                wsdd->finding.model, wsdd->finding.uuid.text);
-        log_debug(wsdd_log, "\"%s\": discovered endpoints:",
-                wsdd->finding.model);
-
-        for (endpoint = wsdd->finding.endpoints; endpoint != NULL;
-            endpoint = endpoint->next) {
-            log_debug(wsdd_log, "  %s", http_uri_str(endpoint->uri));
-        }
-
-        wsdd_finding_publish(wsdd);
-=======
-    if (http_client_num_pending(wsdd->http_client) == 0) {
+    if (http_client_has_pending(wsdd->http_client) == 0) {
         wsdd_finding_publish_delay(wsdd);
->>>>>>> 868415d1
     }
 }
 
@@ -885,7 +863,7 @@
          *
          * At this case we can publish device now
          */
-        if (http_client_num_pending(wsdd->http_client) == 0) {
+        if (http_client_has_pending(wsdd->http_client) == 0) {
             if (msg->is_scanner) {
                 wsdd_finding_publish_delay(wsdd);
             } else {
